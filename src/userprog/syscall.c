--- conflicted
+++ resolved
@@ -12,11 +12,8 @@
 #include "threads/vaddr.h"
 #include "userprog/pagedir.h"
 #include "userprog/process.h"
-<<<<<<< HEAD
 #include "lib/float.c"
-=======
 #include "userprog/userfile.h"
->>>>>>> 1296bba1
 
 /* According to pintos spec, you can only write at most
    a few hundred bytes at a time without risk over text
@@ -323,21 +320,10 @@
   int fd = args[0];
   unsigned position = args[1];
 
-<<<<<<< HEAD
-  if (args[0] == SYS_EXIT) {
-    f->eax = args[1];
-    printf("%s: exit(%d)\n", thread_current()->pcb->process_name, args[1]);
-    process_exit();
-  } else if (args[0] == SYS_COMPUTE_E) {
-    are_valid_args(args, 2);
-    int approx_e = sys_sum_to_e(args[1]);
-    f->eax = approx_e;
-=======
   struct user_file* uf = user_file_get(&thread_current()->pcb->user_files, fd);
   if (uf == NULL) {
     lock_release(&filesys_lock);
     return;
->>>>>>> 1296bba1
   }
 
   file_seek(uf->file, position);
